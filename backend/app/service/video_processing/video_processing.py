from .video_extraction import VideoExtractor
import cv2
import numpy as np
import os
import base64
import mediapipe as mp
import google.generativeai as genai
from datetime import datetime
from skimage.metrics import structural_similarity as ssim
import logging

# Configure logging
logger = logging.getLogger(__name__)

# Configuration constants
GEMINI_MODEL = os.getenv("GEMINI_MODEL", "gemini-2.0-flash")  # Using Gemini 2.0 Flash experimental
FRAME_SAMPLING_INTERVAL = int(os.getenv("FRAME_SAMPLING_INTERVAL", "2"))  # Extract frame every N seconds
PROOF_FRAME_PERIODIC_INTERVAL = int(os.getenv("PROOF_FRAME_PERIODIC_INTERVAL", "15"))  # Periodic proof frames every N seconds
PROOF_FRAME_VERIFICATION_INTERVAL = int(os.getenv("PROOF_FRAME_VERIFICATION_INTERVAL", "30"))  # Verification frames every N seconds
PROOF_FRAME_SAMPLE_INTERVAL = int(os.getenv("PROOF_FRAME_SAMPLE_INTERVAL", "300"))  # Sample frames every N seconds (5 min)
MIN_OFF_PERIOD_DURATION = int(os.getenv("MIN_OFF_PERIOD_DURATION", "6"))  # Minimum seconds for significant off period

class VideoProcessor:
    """
    Optimized video processor for analyzing counseling session videos.
    Uses frame-based processing instead of saving temporary video files.
    """
    
    def __init__(self):
        """Initialize the video processor"""
        logger.info("Initializing VideoProcessor")

        # Validate API key early
        self.gemini_api_key = os.getenv('GEMINI_API_KEY')
        if not self.gemini_api_key:
            logger.error("GEMINI_API_KEY environment variable not found")
            raise ValueError("GEMINI_API_KEY environment variable is required")

        self.extractor = VideoExtractor()

        # Initialize MediaPipe face detection and face mesh
        self.mp_face_detection = mp.solutions.face_detection
        self.mp_face_mesh = mp.solutions.face_mesh
        self.mp_drawing = mp.solutions.drawing_utils
        self.mp_drawing_styles = mp.solutions.drawing_styles

        # Initialize face detection and face mesh with appropriate settings
        self.face_detection = self.mp_face_detection.FaceDetection(
            model_selection=1,  # 0 for short-range, 1 for full-range detection
            min_detection_confidence=0.5
        )

        self.face_mesh = self.mp_face_mesh.FaceMesh(
            static_image_mode=False,
            max_num_faces=10,
            refine_landmarks=True,
            min_detection_confidence=0.5,
            min_tracking_confidence=0.5
        )

        # For storing latest detection results
        self.latest_person_ids = {}
        self.latest_static_status = {}

        logger.info("VideoProcessor initialized successfully")

    def cleanup_resources(self):
        """Clean up MediaPipe resources"""
        try:
            if hasattr(self, 'face_detection') and self.face_detection:
                self.face_detection.close()
                logger.debug("Face detection resources cleaned up")

            if hasattr(self, 'face_mesh') and self.face_mesh:
                self.face_mesh.close()
                logger.debug("Face mesh resources cleaned up")

        except Exception as e:
            logger.warning(f"Error during MediaPipe cleanup: {e}")

    def __del__(self):
        """Cleanup when object is destroyed"""
        self.cleanup_resources()

    def _format_timestamp(self, timestamp: float) -> str:
        """Format timestamp as MM:SS"""
        return f"{int(timestamp//60):02d}:{int(timestamp%60):02d}"

    def _validate_video_url(self, video_url: str) -> None:
        """Validate the video URL format"""
        if not video_url or not isinstance(video_url, str):
            raise ValueError("video_url must be a non-empty string")

        if not ('/file/d/' in video_url or '/id=' in video_url):
            raise ValueError("Invalid Google Drive URL format. URL must contain '/file/d/' or '/id='")

        logger.debug(f"Video URL validation passed: {video_url[:50]}...")

    async def analyze_video(self, video_url: str):
        """
        Main function to analyze a private video from Google Drive.
        Optimized to work with frames directly without temporary video files.

        Args:
            video_url (str): The Google Drive shareable link of the video.

        Returns:
            dict: A dictionary with the analysis results.
        """
        logger.info(f"Starting video analysis for URL: {video_url[:50]}...")

        # Validate input
        try:
            self._validate_video_url(video_url)
        except ValueError as e:
            logger.error(f"Video URL validation failed: {e}")
            raise e

        try:
            # Extract file ID from Google Drive URL
            logger.info("Extracting video frames and audio")
            result = self.extractor.get_video_frames_and_audio_paths(video_url)
            frames_data = result['frames']
            audio_path = result['audio_path']
            metadata = result['metadata']
            logger.info(f"Audio extracted to: {audio_path}")

            fps = metadata['fps']
            duration = metadata['duration']
            frame_count = metadata['total_frames']

            logger.info(f"Video metadata: {duration:.1f}s, {fps:.1f} fps, {frame_count} frames")

            # Analyze camera status using extracted frames
            logger.info("Starting camera status analysis")
            camera_analysis = self.analyze_camera_status_from_frames(frames_data, duration, fps)

            # Check if camera analysis was successful
            if not camera_analysis.get('success', False):
                error_msg = f"Camera analysis failed: {camera_analysis.get('error', 'Unknown error')}"
                logger.error(error_msg)
                raise Exception(error_msg)

            logger.info("Camera analysis completed successfully")

            # Perform visual intelligence analysis
            logger.info("Starting visual intelligence analysis")
            visual_analysis = self._perform_visual_analysis_from_frames(frames_data, camera_analysis['detailed_results']['camera_timeline'])
            

            # Construct the structured response for frontend
            logger.info("Constructing final results")
            results = {
                # Basic video information
                "video_info": {
                    "duration_seconds": round(duration, 2),
                    "frame_count": frame_count,
                    "fps": round(fps, 2),
                    "audio_path": audio_path,
                    "dimensions": {
                        "width": metadata['width'],
                        "height": metadata['height']
                    }
                },
    
                # Camera analysis results
                "camera_analysis": {
                    "overall_status": "On" if camera_analysis['summary']['camera_on_overall'] else "Off",
                    "metrics": {
                        "on_percentage": round(camera_analysis['summary']['camera_on_percentage'], 2),
                        "total_samples": camera_analysis['summary']['total_samples_analyzed'],
                        "samples_with_faces": camera_analysis['summary']['samples_with_faces'],
                        "face_detection_rate": round(
                            (camera_analysis['summary']['samples_with_faces'] / 
                            max(camera_analysis['summary']['total_samples_analyzed'], 1)) * 100, 2
                        )
                    },
                    "off_periods": {
                        "count": camera_analysis['summary']['significant_off_periods'],
                        "total_duration": camera_analysis['summary']['total_off_duration'],
                        "details": camera_analysis['detailed_results']['off_periods']
                    },
                    "proof_data": {
                        "frames_count": camera_analysis['detailed_results']['proof_frames_count'],
                        "frames": camera_analysis['detailed_results']['proof_frames']  # Now contains base64 data
                    },
                    # Detailed frame-by-frame timeline for UI
                    "timeline": [
                        {
                            "timestamp": frame['timestamp'],
                            "timestamp_formatted": self._format_timestamp(frame['timestamp']),
                            "camera_status": "on" if frame['camera_on'] else "off",
                            "faces": {
                                "count": frame['face_count'],
                                "positions": frame['face_positions']
                            },
                            "has_static_images": frame.get('has_static_images', False),
                            "static_count": frame.get('static_count', 0),
                            "person_ids": frame.get('person_ids', {})
                        }
                        for frame in camera_analysis['detailed_results']['camera_timeline']
                    ]
                },
                
                # Visual intelligence results
                "visual_intelligence": {
                    "overall_success": (
                        visual_analysis.get('attire_analysis', {}).get('success', False) or
                        visual_analysis.get('background_analysis', {}).get('success', False)
                    ),
                    "analyses": {
                        "attire": {
                            "success": visual_analysis.get('attire_analysis', {}).get('success', False),
                            "summary": visual_analysis.get('attire_analysis', {}).get('summary', 'Analysis not available'),
                            "frames_analyzed": len(visual_analysis.get('attire_analysis', {}).get('analyses', [])),
                            "error": visual_analysis.get('attire_analysis', {}).get('error', None)
                        },
                        "background": {
                            "success": visual_analysis.get('background_analysis', {}).get('success', False),
                            "summary": visual_analysis.get('background_analysis', {}).get('summary', 'Analysis not available'),
                            "frames_analyzed": len(visual_analysis.get('background_analysis', {}).get('analyses', [])),
                            "error": visual_analysis.get('background_analysis', {}).get('error', None)
                        }
                    },
                    "metrics": {
                        "total_frames_analyzed": visual_analysis.get('frames_analyzed', 0),
                        "analysis_coverage_percentage": round(
                            (visual_analysis.get('frames_analyzed', 0) / max(frame_count, 1)) * 100, 2
                        )
                    },
                    "error": visual_analysis.get('error', None)
                },
                
                # Analysis summary
                "analysis_summary": {
                    "overall_success": True,
                    "camera_working": camera_analysis['summary']['camera_on_overall'],
                    "visual_analysis_completed": visual_analysis.get('success', False),
                    "total_people_detected": camera_analysis['summary'].get('person_count', 0),
                    "static_images_detected": camera_analysis['summary'].get('static_image_detection', {}).get('persons_with_static_images', 0)
                },
                
                # Technical metadata
                "metadata": {
                    "analysis_timestamp": datetime.now().isoformat(),
                    "analysis_version": "1.0",
                    "methods": {
                        "camera_detection": "MediaPipe Face Detection and Face Mesh",
                        "visual_analysis_model": GEMINI_MODEL,
                        "sampling_strategy": "Every 2 seconds",
                        "extraction_method": "Direct frame extraction (no temporary video files)"
                    },
                    "static_detection": {
                        "enabled": True,
                        "method": "MediaPipe Face Mesh + SSIM",
                        "ssim_threshold": 0.95,
                        "landmark_threshold": 0.002
                    }
                }
            }
            
            logger.info("Video analysis completed successfully")
            return results

        except ValueError as e:
            # Input validation errors
            logger.error(f"Input validation error during video analysis: {e}")
            raise e
        except Exception as e:
            # Unexpected errors
            logger.error(f"Unexpected error during video analysis: {e}", exc_info=True)
            raise Exception(f"Video analysis failed: {str(e)}") from e

        finally:
            # Cleanup
            try:
                self.extractor.cleanup()
                self.cleanup_resources()
                logger.debug("Cleanup completed successfully")
            except Exception as cleanup_error:
                logger.warning(f"Error during cleanup: {cleanup_error}")

    def analyze_camera_status_from_frames(self, frames_data: dict, duration: float, fps: float):
        """
        Analyzes camera status from pre-extracted frames.
        
        Args:
            frames_data (dict): Dictionary mapping timestamp to frame data
            duration (float): Video duration
            fps (float): Video FPS
            
        Returns:
            dict: Complete analysis with timeline, proof images, and summary statistics
        """
        
        # We'll use MediaPipe for face detection and landmark tracking instead of Haar Cascade
        # MediaPipe is already initialized in __init__
        
        try:
            # Analysis tracking variables
            camera_timeline = []
            person_timelines = {}  # Dictionary to track each person's camera status
            proof_frames = []
            face_detected_count = 0
            total_samples = 0
            
            # Camera OFF period tracking
            current_off_start = None
            consecutive_off_count = 0
            
            # Person tracking variables
            last_face_positions = {}  # Store last known positions of each person
            person_ids = {}  # Map face positions to consistent person IDs
            next_person_id = 1  # Counter for assigning new person IDs
            
            # Static image detection variables
            person_frame_history = {}  # Store recent frames for each person
            person_landmark_history = {}  # Store recent facial landmarks for each person
            static_image_status = {}  # Track which persons have static images
            
            # Store landmark history as an instance variable for use in _is_static_image
            self.person_landmark_history = person_landmark_history

            logger.info(f"Analyzing {len(frames_data)} extracted frames")

            # Process each frame
            for timestamp in sorted(frames_data.keys()):
                frame = frames_data[timestamp]
                total_samples += 1
                
                # Convert to RGB for MediaPipe (it requires RGB input)
                rgb_frame = cv2.cvtColor(frame, cv2.COLOR_BGR2RGB)
                
                # Detect faces using MediaPipe
                face_detection_results = self.face_detection.process(rgb_frame)
                face_mesh_results = self.face_mesh.process(rgb_frame)
                
                # Process face detection results
                faces = []
                face_landmarks = []
                
                if face_detection_results.detections:
                    for detection in face_detection_results.detections:
                        # Get bounding box coordinates
                        bbox = detection.location_data.relative_bounding_box
                        h, w, _ = frame.shape
                        x = int(bbox.xmin * w)
                        y = int(bbox.ymin * h)
                        width = int(bbox.width * w)
                        height = int(bbox.height * h)
                        
                        # Add face to the list in the same format as Haar Cascade for compatibility
                        faces.append((x, y, width, height))
                
                # Store face landmarks for static image detection
                if face_mesh_results.multi_face_landmarks:
                    face_landmarks = face_mesh_results.multi_face_landmarks
                
                camera_on = len(faces) > 0
                if camera_on:
                    face_detected_count += 1
                
                # Log progress every 10 frames or when faces are detected
                if total_samples % 10 == 0 or len(faces) > 0:
                    logger.debug(f"Frame {total_samples}: {len(faces)} faces detected at {timestamp:.1f}s ({'ON' if camera_on else 'OFF'})")
                
                # Assign person IDs to detected faces
                current_person_ids = self._assign_person_ids(faces, last_face_positions, person_ids, next_person_id)
                
                # Store the current person IDs, landmarks, and static status for use in proof frame creation
                self.latest_person_ids = current_person_ids
                self.latest_static_status = static_image_status
                
                # Map face landmarks to person IDs if available
                if face_mesh_results.multi_face_landmarks:
                    for i, face_landmarks in enumerate(face_mesh_results.multi_face_landmarks):
                        if i < len(faces) and f"{i}" in current_person_ids:
                            person_id = current_person_ids[f"{i}"]
                            
                            # Initialize landmark history for this person if needed
                            if person_id not in person_landmark_history:
                                person_landmark_history[person_id] = []
                            
                            # Add current landmarks to history (keep last 5 sets)
                            person_landmark_history[person_id].append(face_landmarks)
                            if len(person_landmark_history[person_id]) > 5:
                                person_landmark_history[person_id].pop(0)
                
                # Update next_person_id if new people were detected
                if current_person_ids:
                    next_person_id = max([pid for _, pid in current_person_ids.items()]) + 1
                
                # Update person timelines
                current_timestamp_persons = {}
                for face_idx, (x, y, w, h) in enumerate(faces):
                    face_key = f"{face_idx}"
                    if face_key in current_person_ids:
                        person_id = current_person_ids[face_key]
                        
                        # Extract face region for static image detection
                        face_region = frame[y:y+h, x:x+w].copy()
                        
                        # Initialize frame history for this person if needed
                        if person_id not in person_frame_history:
                            person_frame_history[person_id] = []
                        
                        # Add current face region to history (keep last 5 frames)
                        person_frame_history[person_id].append(face_region)
                        if len(person_frame_history[person_id]) > 5:
                            person_frame_history[person_id].pop(0)
                        
                        # Check if this is a static image
                        is_static = False
                        if len(person_frame_history[person_id]) >= 3:
                            is_static = self._is_static_image(face_region, person_id, person_frame_history)
                        
                        # Update static image status
                        static_image_status[person_id] = is_static
                        
                        # Add to person's timeline
                        if person_id not in person_timelines:
                            person_timelines[person_id] = []
                        
                        person_timelines[person_id].append({
                            'timestamp': timestamp,
                            'camera_on': True,
                            'camera_static': is_static,
                            'face_position': [int(x), int(y), int(w), int(h)]
                        })
                        
                        current_timestamp_persons[person_id] = True
                
                # Mark absent people as camera off
                for pid in person_timelines.keys():
                    if pid not in current_timestamp_persons:
                        person_timelines[pid].append({
                            'timestamp': timestamp,
                            'camera_on': False,
                            'camera_static': False,
                            'face_position': None
                        })
                
                # Check if any detected faces are static images
                has_static_images = any(static_image_status.get(pid, False) for pid in current_person_ids.values())
                static_count = sum(1 for pid in current_person_ids.values() if static_image_status.get(pid, False))
                
                # Add to overall timeline
                camera_timeline.append({
                    'timestamp': timestamp,
                    'camera_on': camera_on,
                    'has_static_images': has_static_images,
                    'static_count': static_count,
                    'face_count': len(faces),
                    'face_positions': list(faces) if len(faces) > 0 else [],
                    'person_ids': current_person_ids
                })
                
                # Handle proof frame collection
                self._handle_proof_frame_collection(
                    frame, timestamp, camera_on, faces, len(faces),
                    current_off_start, consecutive_off_count, proof_frames
                )
                
                # Update OFF period tracking
                if not camera_on:
                    if current_off_start is None:
                        current_off_start = timestamp
                        consecutive_off_count = 1
                    else:
                        consecutive_off_count += 1
                else:
                    if current_off_start is not None:
                        current_off_start = None
                        consecutive_off_count = 0
            
            # Calculate final statistics
            face_detection_ratio = face_detected_count / total_samples if total_samples > 0 else 0
            camera_on_overall = face_detection_ratio > 0.1
            
            # Detect significant camera OFF periods (overall and per-person)
            off_periods, person_off_periods = self._detect_off_periods(camera_timeline, person_timelines)

            logger.info(f"Camera analysis complete: {face_detected_count}/{total_samples} samples with faces detected")
            
            # Process per-person statistics
            person_stats = {}
            for person_id, timeline in person_timelines.items():
                on_count = sum(1 for event in timeline if event['camera_on'])
                static_count = sum(1 for event in timeline if event.get('camera_static', False))
                active_count = on_count - static_count
                total_count = len(timeline)
                
                on_percentage = (on_count / total_count * 100) if total_count > 0 else 0
                static_percentage = (static_count / total_count * 100) if total_count > 0 else 0
                active_percentage = (active_count / total_count * 100) if total_count > 0 else 0
                
                person_stats[person_id] = {
                    'camera_on_percentage': round(on_percentage, 2),
                    'camera_static_percentage': round(static_percentage, 2),
                    'camera_active_percentage': round(active_percentage, 2),
                    'samples_with_faces': on_count,
                    'samples_with_static_images': static_count,
                    'samples_with_active_camera': active_count,
                    'total_samples': total_count,
                    'camera_on_overall': on_percentage > 10,  # Same threshold as overall
                    'using_static_image': static_count > 0 and static_count / on_count > 0.8  # Mostly static
                }
            
            return {
                'success': True,
                'video_info': {
                    'duration_seconds': duration,
                    'fps': fps,
                    'analysis_timestamp': datetime.now().isoformat()
                },
                
                'summary': {
                    'camera_on_overall': camera_on_overall,
                    'camera_on_percentage': round(face_detection_ratio * 100, 2),
                    'total_samples_analyzed': total_samples,
                    'samples_with_faces': face_detected_count,
                    'person_count': len(person_timelines),
                    'sampling_interval_seconds': 2.0,
                    'significant_off_periods': len(off_periods),
                    'total_off_duration': sum(p['duration'] for p in off_periods),
                    'static_image_detection': {
                        'enabled': True,
                        'persons_with_static_images': sum(1 for pid, stats in person_stats.items() if stats.get('using_static_image', False)),
                        'detection_method': 'MediaPipe Face Mesh + SSIM',
                        'ssim_threshold': 0.95,  # SSIM threshold used for detection
                        'landmark_movement_threshold': 0.002  # Threshold for facial landmark movement
                    }
                },
                
                'detailed_results': {
                    'camera_timeline': camera_timeline,
                    'person_timelines': person_timelines,
                    'person_stats': person_stats,
                    'off_periods': off_periods,
                    'person_off_periods': person_off_periods,
                    'proof_frames_count': len(proof_frames),
                    'proof_frames': proof_frames
                },
                
                'analysis_metadata': {
                    'detection_method': 'MediaPipe Face Detection and Face Mesh',
                    'sampling_strategy': f'Every {FRAME_SAMPLING_INTERVAL} seconds',
                    'proof_collection': 'Automated for OFF events + periodic ON samples',
                    'minimum_off_period_for_documentation': MIN_OFF_PERIOD_DURATION,
                    'static_image_detection': 'Enhanced with facial landmark tracking'
                }
            }
            
        except Exception as e:
            logger.error(f"Error analyzing camera status: {e}", exc_info=True)
            return {
                'error': f'Error analyzing camera status: {e}',
                'success': False
            }

    def _handle_proof_frame_collection(self, frame, timestamp, camera_on, faces, face_count, 
                                 current_off_start, consecutive_off_count, proof_frames):
        # Handle proof frame collection logic
        if not camera_on:
            if current_off_start is None:
                # First OFF frame
                proof_frame_base64 = self._create_proof_frame(frame, timestamp, "CAMERA OFF - START", faces)
                if proof_frame_base64:  # Only add if encoding succeeded
                    proof_frames.append({
                        'timestamp': timestamp,
                        'timestamp_formatted': self._format_timestamp(timestamp),
                        'image_base64': proof_frame_base64,  # 🚀 Now base64 string
                        'status': 'camera_off_start',
                        'face_count': face_count,
                        'description': 'Camera turned off - start of off period'
                    })
            elif consecutive_off_count % 5 == 0:  # Every 5 samples (10 seconds) during OFF
                off_duration = timestamp - current_off_start if current_off_start else 0
                proof_frame_base64 = self._create_proof_frame(
                    frame, timestamp, f"CAMERA OFF - {off_duration:.0f}s", faces
                )
                if proof_frame_base64:  # Only add if encoding succeeded
                    proof_frames.append({
                        'timestamp': timestamp,
                        'timestamp_formatted': self._format_timestamp(timestamp),
                        'image_base64': proof_frame_base64,  # 🚀 Now base64 string
                        'status': 'camera_off_continued',
                        'off_duration': off_duration,
                        'face_count': face_count,
                        'description': f'Camera still off after {off_duration:.0f} seconds'
                    })
        else:  # Camera is ON
            if current_off_start is not None:
                off_duration = timestamp - current_off_start
                if off_duration >= MIN_OFF_PERIOD_DURATION:  # Only document significant OFF periods
                    proof_frame_base64 = self._create_proof_frame(
                        frame, timestamp, f"CAMERA BACK ON (was off {off_duration:.0f}s)", faces
                    )
                    if proof_frame_base64:  # Only add if encoding succeeded
                        proof_frames.append({
                            'timestamp': timestamp,
                            'timestamp_formatted': self._format_timestamp(timestamp),
                            'image_base64': proof_frame_base64,  # 🚀 Now base64 string
                            'status': 'camera_back_on',
                            'off_duration': off_duration,
                            'face_count': face_count,
                            'description': f'Camera back on after {off_duration:.0f} seconds off'
                        })
            
            # Collect periodic ON samples
            elif int(timestamp) % PROOF_FRAME_SAMPLE_INTERVAL == 0 and timestamp > 0:  # Every 5 minutes
                proof_frame_base64 = self._create_proof_frame(frame, timestamp, "CAMERA ON - SAMPLE", faces)
                if proof_frame_base64:  # Only add if encoding succeeded
                    proof_frames.append({
                        'timestamp': timestamp,
                        'timestamp_formatted': self._format_timestamp(timestamp),
                        'image_base64': proof_frame_base64,  # 🚀 Now base64 string
                        'status': 'camera_on_sample',
                        'face_count': face_count,
                        'description': 'Periodic sample showing camera is on'
                    })
            elif int(timestamp) % PROOF_FRAME_VERIFICATION_INTERVAL == 0 and timestamp > 0:  # Every 30 seconds
                proof_frame_base64 = self._create_proof_frame(frame, timestamp, "CAMERA ON - VERIFICATION", faces)
                if proof_frame_base64:  # Only add if encoding succeeded
                    proof_frames.append({
                        'timestamp': timestamp,
                        'timestamp_formatted': self._format_timestamp(timestamp),
                        'image_base64': proof_frame_base64,  # 🚀 Now base64 string
                        'status': 'camera_on_verification',
                        'face_count': face_count,
                        'description': 'Regular verification that camera is on'
                    })
        
        # Collect proof frames more frequently (every 15 seconds)
        if int(timestamp) % PROOF_FRAME_PERIODIC_INTERVAL == 0 and timestamp > 0:
            status_text = "CAMERA ON" if camera_on else "CAMERA OFF"
            proof_frame_base64 = self._create_proof_frame(frame, timestamp, status_text, faces)
            if proof_frame_base64:  # Only add if encoding succeeded
                proof_frames.append({
                    'timestamp': timestamp,
                    'timestamp_formatted': self._format_timestamp(timestamp),
                    'image_base64': proof_frame_base64,  # 🚀 Now base64 string
                    'status': 'periodic_check',
                    'face_count': face_count,
                    'description': f'Periodic check - camera is {"on" if camera_on else "off"}'
                })

    def _create_proof_frame(self, frame, timestamp, status_text, faces):
        """Create proof frame with overlays and return as base64 string"""
        proof_frame = frame.copy()
        height, width = proof_frame.shape[:2]
        
        # Convert timestamp to readable format
        minutes = int(timestamp // 60)
        seconds = int(timestamp % 60)
        time_str = f"{minutes:02d}:{seconds:02d}"
        
<<<<<<< HEAD
        # Create semi-transparent overlay for text background
        overlay = proof_frame.copy()
        text_height = 120 if len(faces) > 0 else 100
        cv2.rectangle(overlay, (10, 10), (500, text_height), (0, 0, 0), -1)
        cv2.addWeighted(overlay, 0.7, proof_frame, 0.3, 0, proof_frame)
=======
        Args:
            video_path (str): The local path to the video file.
            
        Returns:
            bool: True if a face is detected (camera is on), False otherwise.
        """
        # Load the pre-trained Haar Cascade for face detection
        face_cascade = cv2.CascadeClassifier(cv2.data.haarcascades + 'haarcascade_frontalface_default.xml') # type: ignore
>>>>>>> fde3fecc
        
        # Add timestamp
        cv2.putText(proof_frame, f"Time: {time_str}", (20, 35), 
                    cv2.FONT_HERSHEY_SIMPLEX, 0.8, (255, 255, 255), 2)
        
        # Add status with color coding
        status_color = (0, 255, 0) if "ON" in status_text else (0, 0, 255)
        cv2.putText(proof_frame, f"Status: {status_text}", (20, 65), 
                    cv2.FONT_HERSHEY_SIMPLEX, 0.7, status_color, 2)
        
        # Add face detection info and draw boxes
        if len(faces) > 0:
            cv2.putText(proof_frame, f"Faces detected: {len(faces)}", (20, 95), 
                        cv2.FONT_HERSHEY_SIMPLEX, 0.6, (255, 255, 255), 1)
            
            # Define a list of distinct colors for different faces
            colors = [
                (0, 255, 0),    # Green
                (255, 0, 0),    # Blue (in BGR)
                (0, 0, 255),    # Red
                (255, 255, 0),  # Cyan
                (255, 0, 255),  # Magenta
                (0, 255, 255),  # Yellow
            ]
            
            # Get person IDs from the latest camera timeline entry if available
            person_ids = {}
            if hasattr(self, 'latest_person_ids') and self.latest_person_ids:
                person_ids = self.latest_person_ids
            
            # Get static image status if available
            static_status = {}
            if hasattr(self, 'latest_static_status') and self.latest_static_status:
                static_status = self.latest_static_status
            
            for i, (x, y, w, h) in enumerate(faces):
                # Use modulo to cycle through colors if there are more faces than colors
                color = colors[i % len(colors)]
                cv2.rectangle(proof_frame, (x, y), (x+w, y+h), color, 2)
                
                # Add person ID label if available
                face_key = f"{i}"
                if face_key in person_ids:
                    person_id = person_ids[face_key]
                    is_static = static_status.get(person_id, False)
                    
                    if is_static:
                        # Add diagonal pattern for static images
                        for j in range(0, w, 10):
                            cv2.line(proof_frame, (x+j, y), (x+min(j+10, w), y+10), color, 1)
                        for j in range(0, h, 10):
                            cv2.line(proof_frame, (x, y+j), (x+10, y+min(j+10, h)), color, 1)
                        
                        cv2.putText(proof_frame, f"PERSON {person_id} [STATIC]", (x, y-10), 
                                    cv2.FONT_HERSHEY_SIMPLEX, 0.5, color, 2)
                        
                        # Add MediaPipe landmarks for static image detection visualization
                        if hasattr(self, 'person_landmark_history') and person_id in self.person_landmark_history and self.person_landmark_history[person_id]:
                            # Draw the facial landmarks from MediaPipe
                            landmarks = self.person_landmark_history[person_id][-1]
                            self.mp_drawing.draw_landmarks(
                                image=proof_frame,
                                landmark_list=landmarks,
                                connections=self.mp_face_mesh.FACEMESH_TESSELATION,
                                landmark_drawing_spec=None,
                                connection_drawing_spec=self.mp_drawing_styles.get_default_face_mesh_tesselation_style()
                            )
                    else:
                        cv2.putText(proof_frame, f"PERSON {person_id}", (x, y-10), 
                                    cv2.FONT_HERSHEY_SIMPLEX, 0.5, color, 2)
                        
                        # Add MediaPipe landmarks for normal faces too
                        if hasattr(self, 'person_landmark_history') and person_id in self.person_landmark_history and self.person_landmark_history[person_id]:
                            # Draw just the contours for non-static faces (less cluttered)
                            landmarks = self.person_landmark_history[person_id][-1]
                            self.mp_drawing.draw_landmarks(
                                image=proof_frame,
                                landmark_list=landmarks,
                                connections=self.mp_face_mesh.FACEMESH_CONTOURS,
                                landmark_drawing_spec=None,
                                connection_drawing_spec=self.mp_drawing_styles.get_default_face_mesh_contours_style()
                            )
                else:
                    cv2.putText(proof_frame, f"FACE {i+1}", (x, y-10), 
                            cv2.FONT_HERSHEY_SIMPLEX, 0.5, color, 2)
        else:
            cv2.putText(proof_frame, "No faces detected", (20, 95), 
                        cv2.FONT_HERSHEY_SIMPLEX, 0.6, (255, 255, 255), 1)
        
        # Add colored border for emphasis
        cv2.rectangle(proof_frame, (5, 5), (width-5, height-5), status_color, 3)
        
        # 🚀 FIX: Convert numpy array to base64 string before returning
        base64_image = self._encode_frame_to_base64(proof_frame)
        
        if base64_image is None:
            # Fallback: return a simple error indicator
            logger.warning(f"Failed to encode proof frame at {timestamp:.1f}s to base64")
            return None
        
        return base64_image

    def _calculate_frame_similarity(self, frame1, frame2):
        """Calculate similarity between two frames using SSIM"""
        # Convert frames to grayscale for comparison
        gray1 = cv2.cvtColor(frame1, cv2.COLOR_BGR2GRAY)
        gray2 = cv2.cvtColor(frame2, cv2.COLOR_BGR2GRAY)

        # Ensure both images have same dimensions
        if gray1.shape != gray2.shape:
            gray2 = cv2.resize(gray2, (gray1.shape[1], gray1.shape[0]))

        # Calculate SSIM between the two frames
        score, _ = ssim(gray1, gray2, full=True)
        return score

    def _calculate_landmark_movement(self, landmarks1, landmarks2):
        """Calculate movement between facial landmarks in two frames"""
        if not landmarks1 or not landmarks2:
            return 1.0  # Return high movement if landmarks are missing
            
        # Calculate the average movement of key facial landmarks
        # We'll focus on specific landmarks that should move in a live person
        # These include eyes, eyebrows, mouth, and nose
        key_landmark_indices = [
            61, 146, 91, 181, 84, 17, 314, 405,  # Eyes
            0, 267,  # Mouth corners
            13, 14, 33, 133, 362, 386  # Nose and cheeks
        ]
        
        total_movement = 0.0
        count = 0
        
        for idx in key_landmark_indices:
            if idx < len(landmarks1.landmark) and idx < len(landmarks2.landmark):
                lm1 = landmarks1.landmark[idx]
                lm2 = landmarks2.landmark[idx]
                
                # Calculate Euclidean distance between landmarks
                movement = ((lm1.x - lm2.x)**2 + (lm1.y - lm2.y)**2 + (lm1.z - lm2.z)**2)**0.5
                total_movement += movement
                count += 1
        
        if count == 0:
            return 1.0
            
        return total_movement / count
    
    
    def _is_static_image(self, current_frame, person_id, person_frame_history, similarity_threshold=0.95, landmark_threshold=0.002):
        """Determine if a person's image is static (like a profile picture)"""
        if person_id not in person_frame_history or len(person_frame_history[person_id]) < 3:
            return False
        
        # Get the last few frames for this person
        recent_frames = person_frame_history[person_id][-3:]
        
        # First check: Calculate similarity between current frame and recent frames using SSIM
        similarities = [self._calculate_frame_similarity(current_frame, frame) for frame in recent_frames]
        frame_similarity_static = all(sim > similarity_threshold for sim in similarities)
        
        # Second check: If we have facial landmarks, analyze their movement
        landmark_static = False
        
        # If we have stored landmarks for this person
        if hasattr(self, 'person_landmark_history') and person_id in self.person_landmark_history:
            landmarks = self.person_landmark_history[person_id]
            if len(landmarks) >= 3:
                # Calculate movement between consecutive landmark sets
                movements = []
                for i in range(len(landmarks) - 1):
                    movement = self._calculate_landmark_movement(landmarks[i], landmarks[i+1])
                    movements.append(movement)
                
                # If all movements are below threshold, consider it static
                landmark_static = all(move < landmark_threshold for move in movements)
        
        # Combine both checks - if both indicate static or if only SSIM is available and indicates static
        if hasattr(self, 'person_landmark_history') and person_id in self.person_landmark_history:
            return frame_similarity_static and landmark_static
        else:
            return frame_similarity_static  # Fall back to just SSIM if landmarks aren't available
    
    def _assign_person_ids(self, faces, last_face_positions, person_ids, next_person_id):
        """Assign consistent IDs to people across frames based on face positions"""
        current_person_ids = {}
        
        # No faces detected in this frame
        if len(faces) == 0:
            return current_person_ids
        
        # Process each detected face
        for i, (x, y, w, h) in enumerate(faces):
            face_key = f"{i}"
            face_center = (x + w//2, y + h//2)
            matched_person = None
            min_distance = float('inf')
            
            # Try to match with existing people based on position
            for person_id, last_pos in last_face_positions.items():
                last_x, last_y, last_w, last_h = last_pos
                last_center = (last_x + last_w//2, last_y + last_h//2)
                
                # Calculate distance between face centers
                distance = np.sqrt((face_center[0] - last_center[0])**2 + 
                                  (face_center[1] - last_center[1])**2)
                
                # Consider it a match if distance is less than average face size
                avg_size = (w + h + last_w + last_h) / 4
                if distance < avg_size * 0.8 and distance < min_distance:
                    min_distance = distance
                    matched_person = person_id
            
            # Assign ID (either matched or new)
            if matched_person is not None:
                current_person_ids[face_key] = matched_person
            else:
                # Assign new ID
                current_person_ids[face_key] = next_person_id
                next_person_id += 1
            
            # Update last known position
            last_face_positions[current_person_ids[face_key]] = (x, y, w, h)
        
        return current_person_ids

    def _detect_off_periods(self, camera_timeline, person_timelines=None):
        """Detect significant camera OFF periods from timeline"""
        # Overall camera off periods
        off_periods = []
        current_off_start = None
        
        for event in camera_timeline:
            if not event['camera_on'] and current_off_start is None:
                current_off_start = event['timestamp']
            elif event['camera_on'] and current_off_start is not None:
                duration = event['timestamp'] - current_off_start
                
                # Only include significant OFF periods
                if duration >= MIN_OFF_PERIOD_DURATION:
                    off_periods.append({
                        'start_time': current_off_start,
                        'end_time': event['timestamp'],
                        'duration': duration,
                        'start_formatted': self._format_timestamp(current_off_start),
                        'end_formatted': self._format_timestamp(event['timestamp'])
                    })
                
                current_off_start = None
        
        # Handle case where video ends during OFF period
        if current_off_start is not None and camera_timeline:
            last_timestamp = camera_timeline[-1]['timestamp']
            duration = last_timestamp - current_off_start
            
            if duration >= MIN_OFF_PERIOD_DURATION:
                off_periods.append({
                    'start_time': current_off_start,
                    'end_time': last_timestamp,
                    'duration': duration,
                    'start_formatted': self._format_timestamp(current_off_start),
                    'end_formatted': self._format_timestamp(last_timestamp)
                })
        
        # Per-person off periods if person_timelines is provided
        person_off_periods = {}
        if person_timelines:
            for person_id, timeline in person_timelines.items():
                person_off_periods[person_id] = []
                current_off_start = None
                
                for event in timeline:
                    if not event['camera_on'] and current_off_start is None:
                        current_off_start = event['timestamp']
                    elif event['camera_on'] and current_off_start is not None:
                        duration = event['timestamp'] - current_off_start
                        
                        # Only include significant OFF periods
                        if duration >= MIN_OFF_PERIOD_DURATION:
                            person_off_periods[person_id].append({
                                'start_time': current_off_start,
                                'end_time': event['timestamp'],
                                'duration': duration,
                                'start_formatted': self._format_timestamp(current_off_start),
                                'end_formatted': self._format_timestamp(event['timestamp'])
                            })
                        
                        current_off_start = None
                
                # Handle case where video ends during OFF period
                if current_off_start is not None and timeline:
                    last_timestamp = timeline[-1]['timestamp']
                    duration = last_timestamp - current_off_start
                    
                    if duration >= MIN_OFF_PERIOD_DURATION:
                        person_off_periods[person_id].append({
                            'start_time': current_off_start,
                            'end_time': last_timestamp,
                            'duration': duration,
                            'start_formatted': self._format_timestamp(current_off_start),
                            'end_formatted': self._format_timestamp(last_timestamp)
                        })
        
        return off_periods, person_off_periods if person_timelines else off_periods

    # --- Visual Analysis Methods (Updated for Frame-Based Processing) ---
    
    def _encode_frame_to_base64(self, frame):
        """Encode a frame to base64 for Gemini API"""
        try:
            # Convert BGR to RGB (Gemini expects RGB)
            frame_rgb = cv2.cvtColor(frame, cv2.COLOR_BGR2RGB)
            
            # Encode to JPEG
            _, buffer = cv2.imencode('.jpg', frame_rgb, [cv2.IMWRITE_JPEG_QUALITY, 85])
            
            # Convert to base64
            base64_image = base64.b64encode(buffer).decode('utf-8')
            return base64_image
            
        except Exception as e:
            logger.error(f"Error encoding frame to base64: {e}")
            return None
         
    def _analyze_frames_batch_with_gemini(self, frames, timestamps):
        """Analyze multiple frames in a single batch using Google Gemini 2.0 Flash Vision API
        
        Args:
            frames: List of frames to analyze
            timestamps: List of timestamps corresponding to frames
            
        Returns:
            dict: Combined analysis results for all frames
        """
        try:
            # Configure Gemini (API key already validated in __init__)
            genai.configure(api_key=self.gemini_api_key)
            
            # Create Gemini model
            model = genai.GenerativeModel(GEMINI_MODEL)
            
            # Encode all frames to base64
            encoded_frames = [
                base64_image for frame in frames
                if (base64_image := self._encode_frame_to_base64(frame)) is not None
            ]
            
            if not encoded_frames:
                return {
                    'success': False,
                    'error': 'Failed to encode any frames to base64'
                }
            
            # Prepare combined prompt for attire analysis
            attire_prompt = """Analyze the professional attire in these counseling session images.
            For EACH image, provide a separate analysis considering:
            - Is the clothing appropriate and professional?
            - Does it meet counseling session standards?
            - Any concerns about attire professionalism?
            
            Format your response with numbered sections (1, 2, 3) for each image.
            Keep each analysis brief and professional."""
            
            # Prepare combined prompt for background analysis
            background_prompt = """Analyze the background settings in these counseling session images.
            For EACH image, provide a separate analysis considering:
            - Is the background appropriate and professional?
            - Privacy and confidentiality concerns?
            - Distractions or inappropriate elements?
            - Overall suitability for counseling?
            
            Format your response with numbered sections (1, 2, 3) for each image.
            Keep each analysis brief and professional."""
            
            # Prepare image data for all frames
            image_parts = []
            for base64_image in encoded_frames:
                image_parts.append({
                    "mime_type": "image/jpeg",
                    "data": base64_image
                })
            
            # Make API request for attire analysis
            logger.info(f"Sending batch attire analysis for {len(encoded_frames)} frames to Gemini")
            attire_analyses = []

            try:
                attire_content = [attire_prompt] + image_parts
                attire_response = model.generate_content(
                    attire_content,
                    generation_config=genai.types.GenerationConfig(
                        max_output_tokens=1024,  # Increased for multiple analyses
                        temperature=0.3
                    )
                )
                
                if attire_response and attire_response.text:
                    # Parse the numbered responses
                    attire_text = attire_response.text.strip()
                    attire_results = self._parse_numbered_responses(attire_text, timestamps)
                    attire_analyses = attire_results
                    logger.info(f"Batch attire analysis completed for {len(attire_analyses)} frames")
                else:
                    logger.warning("Gemini API returned empty response for attire analysis")
            except Exception as e:
                logger.error(f"Error in batch attire analysis: {str(e)}")

            # Make API request for background analysis
            logger.info(f"Sending batch background analysis for {len(encoded_frames)} frames to Gemini")
            background_analyses = []
            
            try:
                background_content = [background_prompt] + image_parts
                background_response = model.generate_content(
                    background_content,
                    generation_config=genai.types.GenerationConfig(
                        max_output_tokens=1024,  # Increased for multiple analyses
                        temperature=0.3
                    )
                )
                
                if background_response and background_response.text:
                    # Parse the numbered responses
                    background_text = background_response.text.strip()
                    background_results = self._parse_numbered_responses(background_text, timestamps)
                    background_analyses = background_results
                    logger.info(f"Batch background analysis completed for {len(background_analyses)} frames")
                else:
                    logger.warning("Gemini API returned empty response for background analysis")
            except Exception as e:
                logger.error(f"Error in batch background analysis: {str(e)}")
            
            # Return combined results
            return {
                'success': True,
                'attire_analyses': attire_analyses,
                'background_analyses': background_analyses
            }
                
        except Exception as e:
            error_msg = f"Error in batch analysis: {str(e)}"
            logger.error(error_msg, exc_info=True)
            return {
                'success': False,
                'error': error_msg
            }
    
    def _parse_numbered_responses(self, text, timestamps):
        """Parse numbered responses from Gemini API
        
        Args:
            text: The text response from Gemini API
            timestamps: List of timestamps corresponding to frames
            
        Returns:
            list: List of parsed analyses with timestamps
        """
        analyses = []
        
        # Simple parsing based on numbered sections
        # This is a basic implementation and might need refinement
        import re
        
        # Look for numbered sections (1., 2., etc.)
        sections = re.split(r'\n\s*\d+\.\s*', '\n' + text)
        
        # Remove empty first element if it exists
        if sections and not sections[0].strip():
            sections = sections[1:]
        
        # Match sections with timestamps
        for i, section in enumerate(sections):
            if i < len(timestamps):
                analyses.append({
                    'timestamp': timestamps[i],
                    'analysis': section.strip()
                })
        
        return analyses

    def _select_best_frames_for_analysis(self, camera_timeline, max_frames=3):
        """Select the best frames for visual analysis based on face count"""
        try:
            # Filter frames with faces detected and sort by face count
            frames_with_faces = [
                event for event in camera_timeline 
                if event['face_count'] > 0
            ]
            
            # Sort by face count (descending) and timestamp
            frames_with_faces.sort(
                key=lambda x: (x['face_count'], x['timestamp']), 
                reverse=True
            )
            
            # Select top frames
            selected_frames = frames_with_faces[:max_frames]
            
            logger.info(f"Selected {len(selected_frames)} frames for visual analysis")
            for i, frame in enumerate(selected_frames):
                logger.debug(f"   Frame {i+1}: {frame['face_count']} faces at {frame['timestamp']:.1f}s")
            
<<<<<<< HEAD
            return selected_frames
=======
            print(f"Audio extracted successfully to: {audio_path}")
            return audio_path
          
>>>>>>> fde3fecc
            
        except Exception as e:
            logger.error(f"Error selecting frames for analysis: {e}")
            return []

    def _perform_visual_analysis_from_frames(self, frames_data, camera_timeline):
        """
        Perform attire and background analysis on selected frames using pre-extracted frame data
        Optimized to make a single Gemini API call for all frames
        
        Args:
            frames_data: Dictionary mapping timestamp to frame data
            camera_timeline: Timeline with face detection data
            
        Returns:
            dict: Visual analysis results
        """
        try:
            logger.info("Starting visual intelligence analysis from extracted frames")

<<<<<<< HEAD
            # Select best frames for analysis
            selected_frames = self._select_best_frames_for_analysis(camera_timeline, max_frames=3)
            
            if not selected_frames:
                return {
                    'success': False,
                    'error': 'No suitable frames found for visual analysis'
                }
            
            # Prepare frames for batch analysis
            valid_frames = []
            valid_timestamps = []
            
            for i, frame_data in enumerate(selected_frames):
                timestamp = frame_data['timestamp']
                logger.debug(f"Preparing frame {i+1} at {timestamp:.1f}s")

                # Get frame from pre-extracted data
                frame = frames_data.get(timestamp)
                if frame is None:
                    logger.warning(f"Frame not available at {timestamp:.1f}s")
                    continue
                
                valid_frames.append(frame)
                valid_timestamps.append(timestamp)
            
            if not valid_frames:
                return {
                    'success': False,
                    'error': 'No valid frames available for analysis'
                }
            
            # Perform batch analysis for all frames at once
            logger.info(f"Analyzing {len(valid_frames)} frames in a single batch")
            batch_results = self._analyze_frames_batch_with_gemini(valid_frames, valid_timestamps)
            
            if not batch_results['success']:
                return batch_results
=======
            # Perform the analysis
            # cap = cv2.VideoCapture(video_path)
            # if not cap.isOpened():
            #     raise Exception("Failed to open video file for analysis")
                
            # ret, first_frame = cap.read()
            # cap.release()
            
            # if not ret:
            #     raise Exception("Failed to read video frames")
            
            # # Analyze camera status
            # camera_on = self.analyze_camera_status(video_path)
            
            # # Analyze attire if camera is on
            # if camera_on:
            #     attire_status = self.analyze_attire(first_frame)
            # else:
            #     attire_status = "Not applicable (camera off)"
            
            # # Get video metadata
            # cap = cv2.VideoCapture(video_path)
            # fps = cap.get(cv2.CAP_PROP_FPS)
            # frame_count = int(cap.get(cv2.CAP_PROP_FRAME_COUNT))
            # duration = frame_count / fps if fps > 0 else 0
            # cap.release()
            
            # Extract audio and transcribe it
            print("Extracting audio from video...")
            audio_path = self.extract_audio(video_path, temp_dir)
            
            # Construct the response
            results = {
                # "camera_status": "On" if camera_on else "Off",
                # "attire_status": attire_status,
                # "video_duration": round(duration, 2),
                # "frame_count": frame_count,
                # "fps": round(fps, 2),
                "audio_path": audio_path,
            }
>>>>>>> fde3fecc
            
            # Compile results
            visual_analysis = {
                'success': True,
                'frames_analyzed': len(valid_frames),
                'attire_analysis': {
                    'success': len(batch_results.get('attire_analyses', [])) > 0,
                    'analyses': batch_results.get('attire_analyses', []),
                    'summary': self._summarize_analyses(batch_results.get('attire_analyses', [])) if batch_results.get('attire_analyses') else None
                },
                'background_analysis': {
                    'success': len(batch_results.get('background_analyses', [])) > 0,
                    'analyses': batch_results.get('background_analyses', []),
                    'summary': self._summarize_analyses(batch_results.get('background_analyses', [])) if batch_results.get('background_analyses') else None
                }
            }
            
            logger.info(f"Visual analysis completed: {len(batch_results.get('attire_analyses', []))} attire, {len(batch_results.get('background_analyses', []))} background analyses")

            return visual_analysis

        except Exception as e:
<<<<<<< HEAD
            error_msg = f"Error in visual analysis: {str(e)}"
            logger.error(error_msg, exc_info=True)
            return {
                'success': False,
                'error': error_msg
            }

    def _summarize_analyses(self, analyses):
        """Create a summary of multiple analyses"""
        if not analyses:
            return "No analyses available"
        
        # For now, return the first analysis as summary
        # In the future, this could use Gemini to summarize multiple analyses
        return analyses[0]['analysis']
=======
            print(f"An error occurred: {e}")
            raise e
            
        # finally:
        #     # Cleanup: remove the temporary directory and its contents
        #     shutil.rmtree(temp_dir, ignore_errors=True)
>>>>>>> fde3fecc
<|MERGE_RESOLUTION|>--- conflicted
+++ resolved
@@ -162,6 +162,7 @@
                         "height": metadata['height']
                     }
                 },
+                "audio_path" : audio_path,
     
                 # Camera analysis results
                 "camera_analysis": {
@@ -655,22 +656,11 @@
         seconds = int(timestamp % 60)
         time_str = f"{minutes:02d}:{seconds:02d}"
         
-<<<<<<< HEAD
         # Create semi-transparent overlay for text background
         overlay = proof_frame.copy()
         text_height = 120 if len(faces) > 0 else 100
         cv2.rectangle(overlay, (10, 10), (500, text_height), (0, 0, 0), -1)
         cv2.addWeighted(overlay, 0.7, proof_frame, 0.3, 0, proof_frame)
-=======
-        Args:
-            video_path (str): The local path to the video file.
-            
-        Returns:
-            bool: True if a face is detected (camera is on), False otherwise.
-        """
-        # Load the pre-trained Haar Cascade for face detection
-        face_cascade = cv2.CascadeClassifier(cv2.data.haarcascades + 'haarcascade_frontalface_default.xml') # type: ignore
->>>>>>> fde3fecc
         
         # Add timestamp
         cv2.putText(proof_frame, f"Time: {time_str}", (20, 35), 
@@ -1173,13 +1163,7 @@
             for i, frame in enumerate(selected_frames):
                 logger.debug(f"   Frame {i+1}: {frame['face_count']} faces at {frame['timestamp']:.1f}s")
             
-<<<<<<< HEAD
             return selected_frames
-=======
-            print(f"Audio extracted successfully to: {audio_path}")
-            return audio_path
-          
->>>>>>> fde3fecc
             
         except Exception as e:
             logger.error(f"Error selecting frames for analysis: {e}")
@@ -1200,7 +1184,6 @@
         try:
             logger.info("Starting visual intelligence analysis from extracted frames")
 
-<<<<<<< HEAD
             # Select best frames for analysis
             selected_frames = self._select_best_frames_for_analysis(camera_timeline, max_frames=3)
             
@@ -1239,48 +1222,6 @@
             
             if not batch_results['success']:
                 return batch_results
-=======
-            # Perform the analysis
-            # cap = cv2.VideoCapture(video_path)
-            # if not cap.isOpened():
-            #     raise Exception("Failed to open video file for analysis")
-                
-            # ret, first_frame = cap.read()
-            # cap.release()
-            
-            # if not ret:
-            #     raise Exception("Failed to read video frames")
-            
-            # # Analyze camera status
-            # camera_on = self.analyze_camera_status(video_path)
-            
-            # # Analyze attire if camera is on
-            # if camera_on:
-            #     attire_status = self.analyze_attire(first_frame)
-            # else:
-            #     attire_status = "Not applicable (camera off)"
-            
-            # # Get video metadata
-            # cap = cv2.VideoCapture(video_path)
-            # fps = cap.get(cv2.CAP_PROP_FPS)
-            # frame_count = int(cap.get(cv2.CAP_PROP_FRAME_COUNT))
-            # duration = frame_count / fps if fps > 0 else 0
-            # cap.release()
-            
-            # Extract audio and transcribe it
-            print("Extracting audio from video...")
-            audio_path = self.extract_audio(video_path, temp_dir)
-            
-            # Construct the response
-            results = {
-                # "camera_status": "On" if camera_on else "Off",
-                # "attire_status": attire_status,
-                # "video_duration": round(duration, 2),
-                # "frame_count": frame_count,
-                # "fps": round(fps, 2),
-                "audio_path": audio_path,
-            }
->>>>>>> fde3fecc
             
             # Compile results
             visual_analysis = {
@@ -1303,7 +1244,6 @@
             return visual_analysis
 
         except Exception as e:
-<<<<<<< HEAD
             error_msg = f"Error in visual analysis: {str(e)}"
             logger.error(error_msg, exc_info=True)
             return {
@@ -1319,11 +1259,3 @@
         # For now, return the first analysis as summary
         # In the future, this could use Gemini to summarize multiple analyses
         return analyses[0]['analysis']
-=======
-            print(f"An error occurred: {e}")
-            raise e
-            
-        # finally:
-        #     # Cleanup: remove the temporary directory and its contents
-        #     shutil.rmtree(temp_dir, ignore_errors=True)
->>>>>>> fde3fecc
