from fastapi import FastAPI, Request
import traceback
import logging
from fastapi.middleware.cors import CORSMiddleware
<<<<<<< HEAD
from db.database import create_tables
from routes.counselor_route import router as counselor_router
from routes.session_route import router as session_router
from routes.catalog_route import router as catalog_router
=======
from app.db.database import create_tables
from app.routes.counselor_route import router as counselor_router
from app.routes.session_route import router as session_router
>>>>>>> 7009a5e7
from contextlib import asynccontextmanager
import uvicorn
import time
import uuid

from app.exceptions.global_exception_handler import register_exception_handlers
import traceback
import logging
from fastapi.middleware.cors import CORSMiddleware
from app.config.log_config import get_logger

# Initialize logger
logger = get_logger("CounselPro")


@asynccontextmanager
async def lifespan(app: FastAPI):
    await create_tables()
    for route in app.routes:
        print("🚀 Loaded route:", route.path, route.methods)
    yield


app = FastAPI(
    title="CounselPro AI - API - Version 1",
    description="AI-Powered Counselor Excellence System",
    version="1.0.0",
    lifespan=lifespan,
    debug=True,
)

# Register exception handlers FIRST
register_exception_handlers(app)

# Add CORS middleware
app.add_middleware(
    CORSMiddleware,
    allow_origins=[
        "http://localhost:3000",  # React development server
        "http://127.0.0.1:3000",  # Alternative localhost
        "http://localhost:3001",  # Alternative port
        "http://127.0.0.1:3001",  # Alternative port
    ],
    allow_credentials=True,
    allow_methods=["GET", "POST", "PUT", "DELETE", "OPTIONS"],
    allow_headers=["*"],
)


@app.middleware("http")
async def log_requests(request: Request, call_next):
    import time, uuid

    request_id = str(uuid.uuid4())
    start_time = time.time()
    logger.info(
        f"[{request_id}] 📥 Incoming request: {request.method} {request.url.path}"
    )

    try:
        response = await call_next(request)
        process_time = (time.time() - start_time) * 1000
        logger.info(
            f"[{request_id}] 📤 Response {response.status_code} completed_in={process_time:.2f}ms"
        )
        return response
    except Exception as e:
        logger.exception(f"[{request_id}] ❌ Error handling request: {str(e)}")
        raise


app.include_router(counselor_router)
app.include_router(session_router)
app.include_router(catalog_router)


@app.get("/", tags=["Health Check"])
async def root():
    return {"message": "AI-Powered Counselor Excellence System"}


if __name__ == "__main__":
    uvicorn.run(
        "app.main:app", host="127.0.0.1", port=8000, reload=True, log_level="debug"
    )<|MERGE_RESOLUTION|>--- conflicted
+++ resolved
@@ -2,16 +2,9 @@
 import traceback
 import logging
 from fastapi.middleware.cors import CORSMiddleware
-<<<<<<< HEAD
-from db.database import create_tables
-from routes.counselor_route import router as counselor_router
-from routes.session_route import router as session_router
-from routes.catalog_route import router as catalog_router
-=======
 from app.db.database import create_tables
 from app.routes.counselor_route import router as counselor_router
 from app.routes.session_route import router as session_router
->>>>>>> 7009a5e7
 from contextlib import asynccontextmanager
 import uvicorn
 import time
